"""
Attributes are arbitrary data stored on objects. Attributes supports
both pure-string values and pickled arbitrary data.

Attributes are also used to implement Nicks. This module also contains
the Attribute- and NickHandlers as well as the `NAttributeHandler`,
which is a non-db version of Attributes.


"""
import re
import fnmatch
import weakref

from collections import defaultdict

from django.db import models
from django.conf import settings
from django.utils.encoding import smart_str

from evennia.locks.lockhandler import LockHandler
from evennia.utils.idmapper.models import SharedMemoryModel
from evennia.utils.dbserialize import to_pickle, from_pickle
from evennia.utils.picklefield import PickledObjectField
from evennia.utils.utils import lazy_property, to_str, make_iter, is_iter

_TYPECLASS_AGGRESSIVE_CACHE = settings.TYPECLASS_AGGRESSIVE_CACHE

# -------------------------------------------------------------
#
#   Attributes
#
# -------------------------------------------------------------


class IAttribute:
    """
    Attributes are things that are specific to different types of objects. For
    example, a drink container needs to store its fill level, whereas an exit
    needs to store its open/closed/locked/unlocked state. These are done via
    attributes, rather than making different classes for each object type and
    storing them directly. The added benefit is that we can add/remove
    attributes on the fly as we like.

    The Attribute class defines the following properties:
     - key (str): Primary identifier.
     - lock_storage (str): Perm strings.
     - model (str): A string defining the model this is connected to. This
        is a natural_key, like "objects.objectdb"
     - date_created (datetime): When the attribute was created.
     - value (any): The data stored in the attribute, in pickled form
        using wrappers to be able to store/retrieve models.
     - strvalue (str): String-only data. This data is not pickled and
        is thus faster to search for in the database.
     - category (str): Optional character string for grouping the
        Attribute.

    This class is an API/Interface/Abstract base class; do not instantiate it directly.
    """

    @lazy_property
    def locks(self):
        return LockHandler(self)

    key = property(lambda self: self.db_key)
    strvalue = property(lambda self: self.db_strvalue)
    category = property(lambda self: self.db_category)
    model = property(lambda self: self.db_model)
    attrtype = property(lambda self: self.db_attrtype)
    date_created = property(lambda self: self.db_date_created)

    def __lock_storage_get(self):
        return self.db_lock_storage

    def __lock_storage_set(self, value):
        self.db_lock_storage = value

    def __lock_storage_del(self):
        self.db_lock_storage = ""

    lock_storage = property(__lock_storage_get, __lock_storage_set, __lock_storage_del)

    def access(self, accessing_obj, access_type="read", default=False, **kwargs):
        """
        Determines if another object has permission to access.

        Args:
            accessing_obj (object): Entity trying to access this one.
            access_type (str, optional): Type of access sought, see
                the lock documentation.
            default (bool, optional): What result to return if no lock
                of access_type was found. The default, `False`, means a lockdown
                policy, only allowing explicit access.
            kwargs (any, optional): Not used; here to make the API consistent with
                other access calls.

        Returns:
            result (bool): If the lock was passed or not.

        """
        result = self.locks.check(accessing_obj, access_type=access_type, default=default)
        return result

    #
    #
    # Attribute methods
    #
    #

    def __str__(self):
        return smart_str("%s(%s)" % (self.db_key, self.id))

    def __repr__(self):
        return "%s(%s)" % (self.db_key, self.id)


class InMemoryAttribute(IAttribute):
    """
    This Attribute is used purely for NAttributes/NAttributeHandler. It has no database backend.
    """

    # Primary Key has no meaning for an InMemoryAttribute. This merely serves to satisfy other code.

    def __init__(self, pk, **kwargs):
        """
        Create an Attribute that exists only in Memory.

        Args:
            pk (int): This is a fake 'primary key' / id-field. It doesn't actually have to be unique, but is fed an
                incrementing number from the InMemoryBackend by default. This is needed only so Attributes can be
                sorted. Some parts of the API also see the lack of a .pk field as a sign that the Attribute was
                deleted.
            **kwargs: Other keyword arguments are used to construct the actual Attribute.
        """
        self.id = pk
        self.pk = pk

        # Copy all kwargs to local properties. We use db_ for compatability here.
        for key, value in kwargs.items():
            # Value and locks are special. We must call the wrappers.
            if key == "value":
                self.value = value
            elif key == "lock_storage":
                self.lock_storage = value
            else:
                setattr(self, f"db_{key}", value)

    # value property (wraps db_value)
    def __value_get(self):
        return self.db_value

    def __value_set(self, new_value):
        self.db_value = new_value

    def __value_del(self):
        pass

    value = property(__value_get, __value_set, __value_del)


class Attribute(IAttribute, SharedMemoryModel):
    """
    This attribute is stored via Django. Most Attributes will be using this class.
    """

    #
    # Attribute Database Model setup
    #
    # These database fields are all set using their corresponding properties,
    # named same as the field, but without the db_* prefix.
    db_key = models.CharField("key", max_length=255, db_index=True)
    db_value = PickledObjectField(
        "value",
        null=True,
        help_text="The data returned when the attribute is accessed. Must be "
        "written as a Python literal if editing through the admin "
        "interface. Attribute values which are not Python literals "
        "cannot be edited through the admin interface.",
    )
    db_strvalue = models.TextField(
        "strvalue", null=True, blank=True, help_text="String-specific storage for quick look-up"
    )
    db_category = models.CharField(
        "category",
        max_length=128,
        db_index=True,
        blank=True,
        null=True,
        help_text="Optional categorization of attribute.",
    )
    # Lock storage
    db_lock_storage = models.TextField(
        "locks", blank=True, help_text="Lockstrings for this object are stored here."
    )
    db_model = models.CharField(
        "model",
        max_length=32,
        db_index=True,
        blank=True,
        null=True,
        help_text="Which model of object this attribute is attached to (A "
        "natural key like 'objects.objectdb'). You should not change "
        "this value unless you know what you are doing.",
    )
    # subclass of Attribute (None or nick)
    db_attrtype = models.CharField(
        "attrtype",
        max_length=16,
        db_index=True,
        blank=True,
        null=True,
        help_text="Subclass of Attribute (None or nick)",
    )
    # time stamp
    db_date_created = models.DateTimeField("date_created", editable=False, auto_now_add=True)

    # Database manager
    # objects = managers.AttributeManager()

    class Meta(object):
        "Define Django meta options"
        verbose_name = "Evennia Attribute"

    # Wrapper properties to easily set database fields. These are
    # @property decorators that allows to access these fields using
    # normal python operations (without having to remember to save()
    # etc). So e.g. a property 'attr' has a get/set/del decorator
    # defined that allows the user to do self.attr = value,
    # value = self.attr and del self.attr respectively (where self
    # is the object in question).

    # lock_storage wrapper. Overloaded for saving to database.
    def __lock_storage_get(self):
        return self.db_lock_storage

    def __lock_storage_set(self, value):
        super().__lock_storage_set(value)
        self.save(update_fields=["db_lock_storage"])

    def __lock_storage_del(self):
        super().__lock_storage_del()
        self.save(update_fields=["db_lock_storage"])

    lock_storage = property(__lock_storage_get, __lock_storage_set, __lock_storage_del)

    # value property (wraps db_value)
    # @property
    def __value_get(self):
        """
        Getter. Allows for `value = self.value`.
        We cannot cache here since it makes certain cases (such
        as storing a dbobj which is then deleted elsewhere) out-of-sync.
        The overhead of unpickling seems hard to avoid.
        """
        return from_pickle(self.db_value, db_obj=self)

    # @value.setter
    def __value_set(self, new_value):
        """
        Setter. Allows for self.value = value. We cannot cache here,
        see self.__value_get.
        """
        self.db_value = to_pickle(new_value)
        self.save(update_fields=["db_value"])

    # @value.deleter
    def __value_del(self):
        """Deleter. Allows for del attr.value. This removes the entire attribute."""
        self.delete()

    value = property(__value_get, __value_set, __value_del)


#
# Handlers making use of the Attribute model
#


class IAttributeBackend:
    """
    Abstract interface for the backends used by the Attribute Handler.

    All Backends must implement this base class.
    """

    _attrcreate = "attrcreate"
    _attredit = "attredit"
    _attrread = "attrread"
    _attrclass = None

    def __init__(self, handler, attrtype):
        self.handler = handler
        self.obj = handler.obj
        self._attrtype = attrtype
        self._objid = handler.obj.id
        self._cache = {}
        # store category names fully cached
        self._catcache = {}
        # full cache was run on all attributes
        self._cache_complete = False

    def query_all(self):
        """
        Fetch all Attributes from this object.

        Returns:
            attrlist (list): A list of Attribute objects.
        """
        raise NotImplementedError()

    def query_key(self, key, category):
        """

        Args:
            key (str): The key of the Attribute being searched for.
            category (str or None): The category of the desired Attribute.

        Returns:
            attribute (IAttribute): A single Attribute.
        """
        raise NotImplementedError()

    def query_category(self, category):
        """
        Returns every matching Attribute as a list, given a category.

        This method calls up whatever storage the backend uses.

        Args:
            category (str or None): The category to query.

        Returns:
            attrs (list): The discovered Attributes.
        """
        raise NotImplementedError()

    def _full_cache(self):
        """Cache all attributes of this object"""
        if not _TYPECLASS_AGGRESSIVE_CACHE:
            return
        attrs = self.query_all()
        self._cache = {
            f"{to_str(attr.key).lower()}-{attr.category.lower() if attr.category else None}": attr
            for attr in attrs
        }
        self._cache_complete = True

    def _get_cache_key(self, key, category):
        """


        Args:
            key (str): The key of the Attribute being searched for.
            category (str or None): The category of the desired Attribute.

        Returns:
            attribute (IAttribute): A single Attribute.
        """
        cachekey = "%s-%s" % (key, category)
        cachefound = False
        try:
            attr = _TYPECLASS_AGGRESSIVE_CACHE and self._cache[cachekey]
            cachefound = True
        except KeyError:
            attr = None

        if attr and (not hasattr(attr, "pk") and attr.pk is None):
            # clear out Attributes deleted from elsewhere. We must search this anew.
            attr = None
            cachefound = False
            del self._cache[cachekey]
        if cachefound and _TYPECLASS_AGGRESSIVE_CACHE:
            if attr:
                return [attr]  # return cached entity
            else:
                return []  # no such attribute: return an empty list
        else:
            conn = self.query_key(key, category)
            if conn:
                attr = conn[0].attribute
                if _TYPECLASS_AGGRESSIVE_CACHE:
                    self._cache[cachekey] = attr
                return [attr] if attr.pk else []
            else:
                # There is no such attribute. We will explicitly save that
                # in our cache to avoid firing another query if we try to
                # retrieve that (non-existent) attribute again.
                if _TYPECLASS_AGGRESSIVE_CACHE:
                    self._cache[cachekey] = None
                return []

    def _get_cache_category(self, category):
        """
        Retrieves Attribute list (by category) from cache.

        Args:
            category (str or None): The category to query.

        Returns:
            attrs (list): The discovered Attributes.
        """
        catkey = "-%s" % category
        if _TYPECLASS_AGGRESSIVE_CACHE and catkey in self._catcache:
            return [attr for key, attr in self._cache.items() if key.endswith(catkey) and attr]
        else:
            # we have to query to make this category up-date in the cache
            attrs = self.query_category(category)
            if _TYPECLASS_AGGRESSIVE_CACHE:
                for attr in attrs:
                    if attr.pk:
                        cachekey = "%s-%s" % (attr.key, category)
                        self._cache[cachekey] = attr
                # mark category cache as up-to-date
                self._catcache[catkey] = True
            return attrs

    def _get_cache(self, key=None, category=None):
        """
        Retrieve from cache or database (always caches)

        Args:
            key (str, optional): Attribute key to query for
            category (str, optional): Attribiute category

        Returns:
            args (list): Returns a list of zero or more matches
                found from cache or database.
        Notes:
            When given a category only, a search for all objects
            of that cateogory is done and the category *name* is
            stored. This tells the system on subsequent calls that the
            list of cached attributes of this category is up-to-date
            and that the cache can be queried for category matches
            without missing any.
            The TYPECLASS_AGGRESSIVE_CACHE=False setting will turn off
            caching, causing each attribute access to trigger a
            database lookup.

        """
        key = key.strip().lower() if key else None
        category = category.strip().lower() if category else None
        if key:
            return self._get_cache_key(key, category)
        return self._get_cache_category(category)

    def get(self, key=None, category=None):
        """
        Frontend for .get_cache. Retrieves Attribute(s).

        Args:
            key (str, optional): Attribute key to query for
            category (str, optional): Attribiute category

        Returns:
            args (list): Returns a list of zero or more matches
                found from cache or database.
        """
        return self._get_cache(key, category)

    def _set_cache(self, key, category, attr_obj):
        """
        Update cache.

        Args:
            key (str): A cleaned key string
            category (str or None): A cleaned category name
            attr_obj (IAttribute): The newly saved attribute

        """
        if not _TYPECLASS_AGGRESSIVE_CACHE:
            return
        if not key:  # don't allow an empty key in cache
            return
        cachekey = "%s-%s" % (key, category)
        catkey = "-%s" % category
        self._cache[cachekey] = attr_obj
        # mark that the category cache is no longer up-to-date
        self._catcache.pop(catkey, None)
        self._cache_complete = False

    def _delete_cache(self, key, category):
        """
        Remove attribute from cache

        Args:
            key (str): A cleaned key string
            category (str or None): A cleaned category name

        """
        catkey = "-%s" % category
        if key:
            cachekey = "%s-%s" % (key, category)
            self._cache.pop(cachekey, None)
        else:
            self._cache = {
                key: attrobj
                for key, attrobj in list(self._cache.items())
                if not key.endswith(catkey)
            }
        # mark that the category cache is no longer up-to-date
        self._catcache.pop(catkey, None)
        self._cache_complete = False

    def reset_cache(self):
        """
        Reset cache from the outside.
        """
        self._cache_complete = False
        self._cache = {}
        self._catcache = {}

    def do_create_attribute(self, key, category, lockstring, value, strvalue):
        """
        Does the hard work of actually creating Attributes, whatever is needed.

        Args:
            key (str): The Attribute's key.
            category (str or None): The Attribute's category, or None
            lockstring (str): Any locks for the Attribute.
            value (obj): The Value of the Attribute.
            strvalue (bool): Signifies if this is a strvalue Attribute. Value MUST be a string or
                this will lead to Trouble. Ignored for InMemory attributes.

        Returns:
            attr (IAttribute): The new Attribute.
        """
        raise NotImplementedError()

    def create_attribute(self, key, category, lockstring, value, strvalue=False, cache=True):
        """
        Creates Attribute (using the class specified for the backend), (optionally) caches it, and returns it.

        This MUST actively save the Attribute to whatever database backend is used, AND
        call self.set_cache(key, category, new_attrobj)

        Args:
            key (str): The Attribute's key.
            category (str or None): The Attribute's category, or None
            lockstring (str): Any locks for the Attribute.
            value (obj): The Value of the Attribute.
            strvalue (bool): Signifies if this is a strvalue Attribute. Value MUST be a string or
                this will lead to Trouble. Ignored for InMemory attributes.
            cache (bool): Whether to cache the new Attribute

        Returns:
            attr (IAttribute): The new Attribute.
        """
        attr = self.do_create_attribute(key, category, lockstring, value, strvalue)
        if cache:
            self._set_cache(key, category, attr)
        return attr

    def do_update_attribute(self, attr, value):
        """
        Simply sets a new Value to an Attribute.

        Args:
            attr (IAttribute): The Attribute being changed.
            value (obj): The Value for the Attribute.

        """
        raise NotImplementedError()

    def do_batch_update_attribute(self, attr_obj, category, lock_storage, new_value, strvalue):
        """
        Called opnly by batch add. For the database backend, this is a method
        of updating that can alter category and lock-storage.

        Args:
            attr_obj (IAttribute): The Attribute being altered.
            category (str or None): The attribute's (new) category.
            lock_storage (str): The attribute's new locks.
            new_value (obj): The Attribute's new value.
            strvalue (bool): Signifies if this is a strvalue Attribute. Value MUST be a string or
                this will lead to Trouble. Ignored for InMemory attributes.
        """
        raise NotImplementedError()

    def do_batch_finish(self, attr_objs):
        """
        Called only by batch_add. Used for handling database operations and/or
        caching complications.

        Args:
            attr_objs (list of IAttribute): The Attributes created/updated thus far.

        """
        raise NotImplementedError()

    def batch_add(self, *args, **kwargs):
        """
        Batch-version of `.add()`. This is more efficient than repeat-calling
        `.add` when having many Attributes to add.

        Args:
             *args (tuple): Tuples of varying length representing the
                Attribute to add to this object. Supported tuples are

                - (key, value)
                - (key, value, category)
                - (key, value, category, lockstring)
                - (key, value, category, lockstring, default_access)

        Raises:
            RuntimeError: If trying to pass a non-iterable as argument.

        Notes:
            The indata tuple order matters, so if you want a lockstring but no
            category, set the category to `None`. This method does not have the
            ability to check editing permissions and is mainly used internally.
            It does not use the normal `self.add` but applies the Attributes
            directly to the database.

        """
        new_attrobjs = []
        strattr = kwargs.get("strattr", False)
        for tup in args:
            if not is_iter(tup) or len(tup) < 2:
                raise RuntimeError("batch_add requires iterables as arguments (got %r)." % tup)
            ntup = len(tup)
            keystr = str(tup[0]).strip().lower()
            new_value = tup[1]
            category = str(tup[2]).strip().lower() if ntup > 2 and tup[2] is not None else None
            lockstring = tup[3] if ntup > 3 else ""

            attr_objs = self._get_cache(keystr, category)

            if attr_objs:
                attr_obj = attr_objs[0]
                # update an existing attribute object
                self.do_batch_update_attribute(attr_obj, category, lockstring, new_value, strattr)
            else:
                new_attr = self.do_create_attribute(
                    keystr, category, lockstring, new_value, strvalue=strattr
                )
                new_attrobjs.append(new_attr)
        if new_attrobjs:
            self.do_batch_finish(new_attrobjs)

    def do_delete_attribute(self, attr):
        """
        Does the hard work of actually deleting things.

        Args:
            attr (IAttribute): The attribute to delete.
        """
        raise NotImplementedError()

    def delete_attribute(self, attr):
        """
        Given an Attribute, deletes it. Also remove it from cache.

        Args:
            attr (IAttribute): The attribute to delete.
        """
        if not attr:
            return
        self._delete_cache(attr.key, attr.category)
        self.do_delete_attribute(attr)

    def update_attribute(self, attr, value):
        """
        Simply updates an Attribute.

        Args:
            attr (IAttribute): The attribute to delete.
            value (obj): The new value.
        """
        self.do_update_attribute(attr, value)

    def do_batch_delete(self, attribute_list):
        """
        Given a list of attributes, deletes them all.
        The default implementation is fine, but this is overridable since some databases may allow
        for a better method.

        Args:
            attribute_list (list of IAttribute):
        """
        for attribute in attribute_list:
            self.delete_attribute(attribute)

    def clear_attributes(self, category, accessing_obj, default_access):
        """
        Remove all Attributes on this object.

        Args:
            category (str, optional): If given, clear only Attributes
                of this category.
            accessing_obj (object, optional): If given, check the
                `attredit` lock on each Attribute before continuing.
            default_access (bool, optional): Use this permission as
                fallback if `access_obj` is given but there is no lock of
                type `attredit` on the Attribute in question.

        """
        category = category.strip().lower() if category is not None else None

        if not self._cache_complete:
            self._full_cache()

        if category is not None:
            attrs = [attr for attr in self._cache.values() if attr.category == category]
        else:
            attrs = self._cache.values()

        if accessing_obj:
            self.do_batch_delete(
                [
                    attr
                    for attr in attrs
                    if attr.access(accessing_obj, self._attredit, default=default_access)
                ]
            )
        else:
            # have to cast the results to a list or we'll get a RuntimeError for removing from the dict we're iterating
            self.do_batch_delete(list(attrs))
        self.reset_cache()

    def get_all_attributes(self):
        """
        Simply returns all Attributes of this object, sorted by their IDs.

        Returns:
            attributes (list of IAttribute)
        """
        if _TYPECLASS_AGGRESSIVE_CACHE:
            if not self._cache_complete:
                self._full_cache()
            return sorted([attr for attr in self._cache.values() if attr], key=lambda o: o.id)
        else:
            return sorted([attr for attr in self.query_all() if attr], key=lambda o: o.id)


class InMemoryAttributeBackend(IAttributeBackend):
    """
    This Backend for Attributes stores NOTHING in the database. Everything is kept in memory, and normally lost
    on a crash, reload, shared memory flush, etc. It generates IDs for the Attributes it manages, but these are
    of little importance beyond sorting and satisfying the caching logic to know an Attribute hasn't been
    deleted out from under the cache's nose.

    """

    _attrclass = InMemoryAttribute

    def __init__(self, handler, attrtype):
        super().__init__(handler, attrtype)
        self._storage = dict()
        self._category_storage = defaultdict(list)
        self._id_counter = 0

    def _next_id(self):
        """
        Increments the internal ID counter and returns the new value.

        Returns:
            next_id (int): A simple integer.
        """
        self._id_counter += 1
        return self._id_counter

    def query_all(self):
        return self._storage.values()

    def query_key(self, key, category):
        found = self._storage.get((key, category), None)
        if found:
            return [found]
        return []

    def query_category(self, category):
        if category is None:
            return self._storage.values()
        return self._category_storage.get(category, [])

    def do_create_attribute(self, key, category, lockstring, value, strvalue):
        """
        See parent class.

<<<<<<< HEAD
        strvalue has no meaning for InMemory attributes.
=======
    def access(self, accessing_obj, access_type="attrread", default=False, **kwargs):
>>>>>>> 478b2eed
        """
        new_attr = self._attrclass(
            pk=self._next_id(), key=key, category=category, lock_storage=lockstring, value=value
        )
        self._storage[(key, category)] = new_attr
        self._category_storage[category].append(new_attr)
        return new_attr

    def do_update_attribute(self, attr, value):
        attr.value = value

    def do_batch_update_attribute(self, attr_obj, category, lock_storage, new_value, strvalue):
        """
        No need to bother saving anything. Just set some values.
        """
        attr_obj.db_category = category
        attr_obj.db_lock_storage = lock_storage if lock_storage else ""
        attr_obj.value = new_value

    def do_batch_finish(self, attr_objs):
        """
        Nothing to do here for In-Memory.

        Args:
            attr_objs (list of IAttribute): The Attributes created/updated thus far.
        """
        pass

    def do_delete_attribute(self, attr):
        """
        Removes the Attribute from local storage. Once it's out of the cache, garbage collection will handle the rest.

        Args:
            attr (IAttribute): The attribute to delete.
        """
        del self._storage[(attr.key, attr.category)]
        self._category_storage[attr.category].remove(attr)


class ModelAttributeBackend(IAttributeBackend):
    """
    Uses Django models for storing Attributes.
    """

    _attrclass = Attribute
    _m2m_fieldname = "db_attributes"

    def __init__(self, handler, attrtype):
        super().__init__(handler, attrtype)
        self._model = to_str(handler.obj.__dbclass__.__name__.lower())

    def query_all(self):
        query = {
            "%s__id" % self._model: self._objid,
            "attribute__db_model__iexact": self._model,
            "attribute__db_attrtype": self._attrtype,
        }
        return [
            conn.attribute
            for conn in getattr(self.obj, self._m2m_fieldname).through.objects.filter(**query)
        ]

    def query_key(self, key, category):
        query = {
            "%s__id" % self._model: self._objid,
            "attribute__db_model__iexact": self._model,
            "attribute__db_attrtype": self._attrtype,
            "attribute__db_key__iexact": key.lower(),
            "attribute__db_category__iexact": category.lower() if category else None,
        }
        if not self.obj.pk:
            return []
        return getattr(self.obj, self._m2m_fieldname).through.objects.filter(**query)

    def query_category(self, category):
        query = {
            "%s__id" % self._model: self._objid,
            "attribute__db_model__iexact": self._model,
            "attribute__db_attrtype": self._attrtype,
            "attribute__db_category__iexact": category.lower() if category else None,
        }
        return [
            conn.attribute
            for conn in getattr(self.obj, self._m2m_fieldname).through.objects.filter(**query)
        ]

    def do_create_attribute(self, key, category, lockstring, value, strvalue):
        kwargs = {
            "db_key": key,
            "db_category": category,
            "db_model": self._model,
            "db_lock_storage": lockstring if lockstring else "",
            "db_attrtype": self._attrtype,
        }
        if strvalue:
            kwargs["db_value"] = None
            kwargs["db_strvalue"] = value
        else:
            kwargs["db_value"] = to_pickle(value)
            kwargs["db_strvalue"] = None
        new_attr = self._attrclass(**kwargs)
        new_attr.save()
        getattr(self.obj, self._m2m_fieldname).add(new_attr)
        self._set_cache(key, category, new_attr)
        return new_attr

    def do_update_attribute(self, attr, value):
        attr.value = value

    def do_batch_update_attribute(self, attr_obj, category, lock_storage, new_value, strvalue):
        attr_obj.db_category = category
        attr_obj.db_lock_storage = lock_storage if lock_storage else ""
        if strvalue:
            # store as a simple string (will not notify OOB handlers)
            attr_obj.db_strvalue = new_value
            attr_obj.value = None
        else:
            # store normally (this will also notify OOB handlers)
            attr_obj.value = new_value
            attr_obj.db_strvalue = None
        attr_obj.save(update_fields=["db_strvalue", "db_value", "db_category", "db_lock_storage"])

    def do_batch_finish(self, attr_objs):
        # Add new objects to m2m field all at once
        getattr(self.obj, self._m2m_fieldname).add(*attr_objs)

    def do_delete_attribute(self, attr):
        try:
            attr.delete()
        except AssertionError:
            # This could happen if the Attribute has already been deleted.
            pass


class AttributeHandler:
    """
    Handler for adding Attributes to the object.
    """

    _attrcreate = "attrcreate"
    _attredit = "attredit"
    _attrread = "attrread"
    _attrtype = None

    def __init__(self, obj, backend_class):
        """
        Setup the AttributeHandler.

        Args:
            obj (TypedObject): An Account, Object, Channel, ServerSession (not technically a typed object), etc.
            backend_class (IAttributeBackend class): The class of the backend to use.
        """
        self.obj = obj
        self.backend = backend_class(self, self._attrtype)

    def has(self, key=None, category=None):
        """
        Checks if the given Attribute (or list of Attributes) exists on
        the object.

        Args:
            key (str or iterable): The Attribute key or keys to check for.
                If `None`, search by category.
            category (str or None): Limit the check to Attributes with this
                category (note, that `None` is the default category).

        Returns:
            has_attribute (bool or list): If the Attribute exists on
                this object or not. If `key` was given as an iterable then
                the return is a list of booleans.

        """
        ret = []
        category = category.strip().lower() if category is not None else None
        for keystr in make_iter(key):
            keystr = key.strip().lower()
            ret.extend(bool(attr) for attr in self.backend.get(keystr, category))
        return ret[0] if len(ret) == 1 else ret

    def get(
        self,
        key=None,
        default=None,
        category=None,
        return_obj=False,
        strattr=False,
        raise_exception=False,
        accessing_obj=None,
        default_access=True,
        return_list=False,
    ):
        """
        Get the Attribute.

        Args:
            key (str or list, optional): the attribute identifier or
                multiple attributes to get. if a list of keys, the
                method will return a list.
            category (str, optional): the category within which to
                retrieve attribute(s).
            default (any, optional): The value to return if an
                Attribute was not defined. If set, it will be returned in
                a one-item list.
            return_obj (bool, optional): If set, the return is not the value of the
                Attribute but the Attribute object itself.
            strattr (bool, optional): Return the `strvalue` field of
                the Attribute rather than the usual `value`, this is a
                string-only value for quick database searches.
            raise_exception (bool, optional): When an Attribute is not
                found, the return from this is usually `default`. If this
                is set, an exception is raised instead.
            accessing_obj (object, optional): If set, an `attrread`
                permission lock will be checked before returning each
                looked-after Attribute.
            default_access (bool, optional): If no `attrread` lock is set on
                object, this determines if the lock should then be passed or not.
            return_list (bool, optional):

        Returns:
            result (any or list): One or more matches for keys and/or
                categories. Each match will be the value of the found Attribute(s)
                unless `return_obj` is True, at which point it will be the
                attribute object itself or None. If `return_list` is True, this
                will always be a list, regardless of the number of elements.

        Raises:
            AttributeError: If `raise_exception` is set and no matching Attribute
                was found matching `key`.

        """

        ret = []
        for keystr in make_iter(key):
            # it's okay to send a None key
            attr_objs = self.backend.get(keystr, category)
            if attr_objs:
                ret.extend(attr_objs)
            elif raise_exception:
                raise AttributeError
            elif return_obj:
                ret.append(None)

        if accessing_obj:
            # check 'attrread' locks
            ret = [
                attr
                for attr in ret
                if attr.access(accessing_obj, self._attrread, default=default_access)
            ]
        if strattr:
            ret = ret if return_obj else [attr.strvalue for attr in ret if attr]
        else:
            ret = ret if return_obj else [attr.value for attr in ret if attr]

        if return_list:
            return ret if ret else [default] if default is not None else []
        return ret[0] if ret and len(ret) == 1 else ret or default

    def add(
        self,
        key,
        value,
        category=None,
        lockstring="",
        strattr=False,
        accessing_obj=None,
        default_access=True,
    ):
        """
        Add attribute to object, with optional `lockstring`.

        Args:
            key (str): An Attribute name to add.
            value (any or str): The value of the Attribute. If
                `strattr` keyword is set, this *must* be a string.
            category (str, optional): The category for the Attribute.
                The default `None` is the normal category used.
            lockstring (str, optional): A lock string limiting access
                to the attribute.
            strattr (bool, optional): Make this a string-only Attribute.
                This is only ever useful for optimization purposes.
            accessing_obj (object, optional): An entity to check for
                the `attrcreate` access-type. If not passing, this method
                will be exited.
            default_access (bool, optional): What access to grant if
                `accessing_obj` is given but no lock of the type
                `attrcreate` is defined on the Attribute in question.

        """
        if accessing_obj and not self.obj.access(
            accessing_obj, self._attrcreate, default=default_access
        ):
            # check create access
            return

        if not key:
            return

        category = category.strip().lower() if category is not None else None
        keystr = key.strip().lower()
        attr_obj = self.backend.get(key, category)

        if attr_obj:
            # update an existing attribute object
            attr_obj = attr_obj[0]
            self.backend.update_attribute(attr_obj, value)
        else:
            # create a new Attribute (no OOB handlers can be notified)
            self.backend.create_attribute(keystr, category, lockstring, value, strattr)

    def batch_add(self, *args, **kwargs):
        """
        Batch-version of `add()`. This is more efficient than
        repeat-calling add when having many Attributes to add.

        Args:
            *args (tuple): Each argument should be a tuples (can be of varying
                length) representing the Attribute to add to this object.
                Supported tuples are
                    - `(key, value)`
                    - `(key, value, category)`
                    - `(key, value, category, lockstring)`
                    - `(key, value, category, lockstring, default_access)`

        Keyword args:
            strattr (bool): If `True`, value must be a string. This
                will save the value without pickling which is less
                flexible but faster to search (not often used except
                internally).

        Raises:
            RuntimeError: If trying to pass a non-iterable as argument.

        Notes:
            The indata tuple order matters, so if you want a lockstring
            but no category, set the category to `None`. This method
            does not have the ability to check editing permissions like
            normal .add does, and is mainly used internally. It does not
            use the normal self.add but apply the Attributes directly
            to the database.

        """
        self.backend.batch_add(*args, **kwargs)

    def remove(
        self,
        key=None,
        raise_exception=False,
        category=None,
        accessing_obj=None,
        default_access=True,
    ):
        """
        Remove attribute or a list of attributes from object.

        Args:
            key (str or list, optional): An Attribute key to remove or a list of keys. If
                multiple keys, they must all be of the same `category`. If None and
                category is not given, remove all Attributes.
            raise_exception (bool, optional): If set, not finding the
                Attribute to delete will raise an exception instead of
                just quietly failing.
            category (str, optional): The category within which to
                remove the Attribute.
            accessing_obj (object, optional): An object to check
                against the `attredit` lock. If not given, the check will
                be skipped.
            default_access (bool, optional): The fallback access to
                grant if `accessing_obj` is given but there is no
                `attredit` lock set on the Attribute in question.

        Raises:
            AttributeError: If `raise_exception` is set and no matching Attribute
                was found matching `key`.

        Notes:
            If neither key nor category is given, this acts as clear().

        """

        if key is None:
            self.clear(
                category=category, accessing_obj=accessing_obj, default_access=default_access
            )
            return

        category = category.strip().lower() if category is not None else None

        for keystr in make_iter(key):
            keystr = keystr.lower()

            attr_objs = self.backend.get(keystr, category)
            for attr_obj in attr_objs:
                if not (
                    accessing_obj
                    and not attr_obj.access(accessing_obj, self._attredit, default=default_access)
                ):
                    self.backend.delete_attribute(attr_obj)
            if not attr_objs and raise_exception:
                raise AttributeError

    def clear(self, category=None, accessing_obj=None, default_access=True):
        """
        Remove all Attributes on this object.

        Args:
            category (str, optional): If given, clear only Attributes
                of this category.
            accessing_obj (object, optional): If given, check the
                `attredit` lock on each Attribute before continuing.
            default_access (bool, optional): Use this permission as
                fallback if `access_obj` is given but there is no lock of
                type `attredit` on the Attribute in question.

        """
        self.backend.clear_attributes(category, accessing_obj, default_access)

    def all(self, accessing_obj=None, default_access=True):
        """
        Return all Attribute objects on this object, regardless of category.

        Args:
            accessing_obj (object, optional): Check the `attrread`
                lock on each attribute before returning them. If not
                given, this check is skipped.
            default_access (bool, optional): Use this permission as a
                fallback if `accessing_obj` is given but one or more
                Attributes has no lock of type `attrread` defined on them.

        Returns:
            Attributes (list): All the Attribute objects (note: Not
                their values!) in the handler.

        """
        attrs = self.backend.get_all_attributes()

        if accessing_obj:
            return [
                attr
                for attr in attrs
                if attr.access(accessing_obj, self._attredit, default=default_access)
            ]
        else:
            return attrs

    def reset_cache(self):
        self.backend.reset_cache()


# DbHolders for .db and .ndb properties on Typeclasses.

_GA = object.__getattribute__
_SA = object.__setattr__


class DbHolder(object):
    "Holder for allowing property access of attributes"

    def __init__(self, obj, name, manager_name="attributes"):
        _SA(self, name, _GA(obj, manager_name))
        _SA(self, "name", name)

    def __getattribute__(self, attrname):
        if attrname == "all":
            # we allow to overload our default .all
            attr = _GA(self, _GA(self, "name")).get("all")
            return attr if attr else _GA(self, "all")
        return _GA(self, _GA(self, "name")).get(attrname)

    def __setattr__(self, attrname, value):
        _GA(self, _GA(self, "name")).add(attrname, value)

    def __delattr__(self, attrname):
        _GA(self, _GA(self, "name")).remove(attrname)

    def get_all(self):
        return _GA(self, _GA(self, "name")).get_all_attributes()

    all = property(get_all)


# Nick templating
#

"""
This supports the use of replacement templates in nicks:

This happens in two steps:

1) The user supplies a template that is converted to a regex according
   to the unix-like templating language.
2) This regex is tested against nicks depending on which nick replacement
   strategy is considered (most commonly inputline).
3) If there is a template match and there are templating markers,
   these are replaced with the arguments actually given.

@desc $1 $2 $3

This will be converted to the following regex:

\@desc (?P<1>\w+) (?P<2>\w+) $(?P<3>\w+)

Supported template markers (through fnmatch)
   *       matches anything (non-greedy)     -> .*?
   ?       matches any single character      ->
   [seq]   matches any entry in sequence
   [!seq]  matches entries not in sequence
Custom arg markers
   $N      argument position (1-99)

"""
_RE_NICK_ARG = re.compile(r"\\(\$)([1-9][0-9]?)")
_RE_NICK_TEMPLATE_ARG = re.compile(r"(\$)([1-9][0-9]?)")
_RE_NICK_SPACE = re.compile(r"\\ ")


class NickTemplateInvalid(ValueError):
    pass


def initialize_nick_templates(in_template, out_template):
    """
    Initialize the nick templates for matching and remapping a string.

    Args:
        in_template (str): The template to be used for nick recognition.
        out_template (str): The template to be used to replace the string
            matched by the in_template.

    Returns:
        regex  (regex): Regex to match against strings
        template (str): Template with markers ``{arg1}, {arg2}``, etc for
        replacement using the standard .format method.

    Raises:
        evennia.typecalasses.attributes.NickTemplateInvalid: If the in/out
        template does not have a matching number of `$args`.

    """

    # create the regex for in_template
    regex_string = fnmatch.translate(in_template)
    # we must account for a possible line break coming over the wire

    # NOTE-PYTHON3: fnmatch.translate format changed since Python2
    regex_string = regex_string[:-2] + r"(?:[\n\r]*?)\Z"

    # validate the templates
    regex_args = [match.group(2) for match in _RE_NICK_ARG.finditer(regex_string)]
    temp_args = [match.group(2) for match in _RE_NICK_TEMPLATE_ARG.finditer(out_template)]
    if set(regex_args) != set(temp_args):
        # We don't have the same $-tags in input/output.
        raise NickTemplateInvalid

    regex_string = _RE_NICK_SPACE.sub(r"\\s+", regex_string)
    regex_string = _RE_NICK_ARG.sub(lambda m: "(?P<arg%s>.+?)" % m.group(2), regex_string)
    template_string = _RE_NICK_TEMPLATE_ARG.sub(lambda m: "{arg%s}" % m.group(2), out_template)

    return regex_string, template_string


def parse_nick_template(string, template_regex, outtemplate):
    """
    Parse a text using a template and map it to another template

    Args:
        string (str): The input string to processj
        template_regex (regex): A template regex created with
            initialize_nick_template.
        outtemplate (str): The template to which to map the matches
            produced by the template_regex. This should have $1, $2,
            etc to match the regex.

    """
    match = template_regex.match(string)
    if match:
        return True, outtemplate.format(**match.groupdict())
    return False, string


class NickHandler(AttributeHandler):
    """
    Handles the addition and removal of Nicks. Nicks are special
    versions of Attributes with an `_attrtype` hardcoded to `nick`.
    They also always use the `strvalue` fields for their data.

    """

    _attrtype = "nick"

    def __init__(self, *args, **kwargs):
        super().__init__(*args, **kwargs)
        self._regex_cache = {}

    def has(self, key, category="inputline"):
        """
        Args:
            key (str or iterable): The Nick key or keys to check for.
            category (str): Limit the check to Nicks with this
                category (note, that `None` is the default category).

        Returns:
            has_nick (bool or list): If the Nick exists on this object
                or not. If `key` was given as an iterable then the return
                is a list of booleans.

        """
        return super().has(key, category=category)

    def get(self, key=None, category="inputline", return_tuple=False, **kwargs):
        """
        Get the replacement value matching the given key and category

        Args:
            key (str or list, optional): the attribute identifier or
                multiple attributes to get. if a list of keys, the
                method will return a list.
            category (str, optional): the category within which to
                retrieve the nick. The "inputline" means replacing data
                sent by the user.
            return_tuple (bool, optional): return the full nick tuple rather
                than just the replacement. For non-template nicks this is just
                a string.
            kwargs (any, optional): These are passed on to `AttributeHandler.get`.

        """
        if return_tuple or "return_obj" in kwargs:
            return super().get(key=key, category=category, **kwargs)
        else:
            retval = super().get(key=key, category=category, **kwargs)
            if retval:
                return (
                    retval[3]
                    if isinstance(retval, tuple)
                    else [tup[3] for tup in make_iter(retval)]
                )
            return None

    def add(self, key, replacement, category="inputline", **kwargs):
        """
        Add a new nick.

        Args:
            key (str): A key (or template) for the nick to match for.
            replacement (str): The string (or template) to replace `key` with (the "nickname").
            category (str, optional): the category within which to
                retrieve the nick. The "inputline" means replacing data
                sent by the user.
            kwargs (any, optional): These are passed on to `AttributeHandler.get`.

        """
        if category == "channel":
            nick_regex, nick_template = initialize_nick_templates(key + " $1", replacement + " $1")
        else:
            nick_regex, nick_template = initialize_nick_templates(key, replacement)
        super().add(key, (nick_regex, nick_template, key, replacement), category=category, **kwargs)

    def remove(self, key, category="inputline", **kwargs):
        """
        Remove Nick with matching category.

        Args:
            key (str): A key for the nick to match for.
            category (str, optional): the category within which to
                removethe nick. The "inputline" means replacing data
                sent by the user.
            kwargs (any, optional): These are passed on to `AttributeHandler.get`.

        """
        super().remove(key, category=category, **kwargs)

    def nickreplace(self, raw_string, categories=("inputline", "channel"), include_account=True):
        """
        Apply nick replacement of entries in raw_string with nick replacement.

        Args:
            raw_string (str): The string in which to perform nick
                replacement.
            categories (tuple, optional): Replacement categories in
                which to perform the replacement, such as "inputline",
                "channel" etc.
            include_account (bool, optional): Also include replacement
                with nicks stored on the Account level.
            kwargs (any, optional): Not used.

        Returns:
            string (str): A string with matching keys replaced with
                their nick equivalents.

        """
        nicks = {}
        for category in make_iter(categories):
            nicks.update(
                {
                    nick.key: nick
                    for nick in make_iter(self.get(category=category, return_obj=True))
                    if nick and nick.key
                }
            )
        if include_account and self.obj.has_account:
            for category in make_iter(categories):
                nicks.update(
                    {
                        nick.key: nick
                        for nick in make_iter(
                            self.obj.account.nicks.get(category=category, return_obj=True)
                        )
                        if nick and nick.key
                    }
                )
        for key, nick in nicks.items():
            nick_regex, template, _, _ = nick.value
            regex = self._regex_cache.get(nick_regex)
            if not regex:
                regex = re.compile(nick_regex, re.I + re.DOTALL + re.U)
                self._regex_cache[nick_regex] = regex

            is_match, raw_string = parse_nick_template(raw_string.strip(), regex, template)
            if is_match:
                break
        return raw_string<|MERGE_RESOLUTION|>--- conflicted
+++ resolved
@@ -777,11 +777,8 @@
         """
         See parent class.
 
-<<<<<<< HEAD
         strvalue has no meaning for InMemory attributes.
-=======
-    def access(self, accessing_obj, access_type="attrread", default=False, **kwargs):
->>>>>>> 478b2eed
+
         """
         new_attr = self._attrclass(
             pk=self._next_id(), key=key, category=category, lock_storage=lockstring, value=value
