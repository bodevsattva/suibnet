{% comment %}
Allow to customize the menu that appears at the top of every Evennia
webpage. Copy this file to your game dir's web/template_overrides/website
folder and edit it to add/remove links to the menu.
{% endcomment %}
{% load staticfiles %}
<nav class="navbar navbar-dark font-weight-bold navbar-expand-md">
    <button class="navbar-toggler navbar-toggler-right" type="button" data-toggle="collapse" data-target="#menu-content" aria-controls="menu-content" aria-expanded="false" aria-label="Toggle navigation">
        <span class="navbar-toggler-icon"></span>
    </button>

    <a class="navbar-brand" href="/">
      <div class="media">
        <img class="d-flex navbar-brand-logo mx-3" src="{% static "website/images/evennia_logo.png" %}" alt="{{game_name}} logo" />
        <div class="media-body">
          {{ game_name }}<br />
          <small>{{game_slogan}}</small>
        </div>
      </div>
    </a>

    <div class="collapse navbar-collapse" id="menu-content">
        <ul class="navbar-nav">
            {% block nabvar_left %}
            <li>
              <a class="nav-link" href="{% url 'index' %}">Home</a>
            </li>
            <li>
              <a class="nav-link" href="https://github.com/evennia/evennia/wiki/Evennia-Introduction/">About</a>
            </li>
            <li><a class="nav-link" href="https://github.com/evennia/evennia/wiki">Documentation</a></li>
<<<<<<< HEAD
            <li><a class="nav-link" href="{% url 'characters' %}">Characters</a></li>
            {% if user.is_staff %}
            <li><a class="nav-link" href="{% url 'admin:index' %}">Admin</a></li>
            {% endif %}
=======
            <li><a class="nav-link" href="{% url 'channels' %}">Channels</a></li>
>>>>>>> cd3af403
            <li><a class="nav-link" href="{% url 'help' %}">Help</a></li>
            {% if webclient_enabled %}
            <li><a class="nav-link" href="{% url 'webclient:index' %}">Play Online</a></li>
            {% endif %}
            {% if user.is_staff %}
            <li><a class="nav-link" href="{% url 'admin:index' %}">Admin</a></li>
            {% endif %}
            {% endblock %}
        </ul>
        <ul class="nav navbar-nav ml-auto w-120 justify-content-end">
            {% block navbar_right %}
            {% endblock %}
            
            {% block navbar_user %}
            {% if account %}
            <li class="nav-item dropdown">
              <a class="nav-link dropdown-toggle" data-toggle="dropdown" href="#" id="user_options" aria-expanded="false">
                {% if puppet %}
                  Welcome, {{ puppet }}! <span class="text-muted">({{ account.username }})</span> <span class="caret"></span>
                {% else %}
                  Logged in as {{ account.username }} <span class="caret"></span>
                {% endif %}
              </a>
              <div class="dropdown-menu" aria-labelledby="user_options">
                <a class="dropdown-item" href="{% url 'character-create' %}">Create Character</a>
                <a class="dropdown-item" href="{% url 'character-manage' %}">Manage Characters</a>
                <div class="dropdown-divider"></div>
                {% for character in account.characters|slice:"10" %}
                  <a class="dropdown-item" href="{{ character.web_get_puppet_url }}?next={{ request.path }}">{{ character }}</a>
                {% empty %} 
                  <a class="dropdown-item" href="#">No characters found!</a>
                {% endfor %}
                <div class="dropdown-divider"></div>
                <a class="dropdown-item" href="{% url 'password_change' %}">Change Password</a>
                <a class="dropdown-item" href="{% url 'logout' %}">Log Out</a>
              </div>
            </li>
            <li>
                <a class="nav-link" href="{% url 'logout' %}">Log Out</a>
            </li>
            {% else %}
            <li>
                <a class="nav-link" href="{% url 'login' %}">Log In</a>
            </li>
            <li>
                <a class="nav-link" href="{% url 'register' %}">Register</a>
            </li>
            {% endif %}
            {% endblock %}
        </ul>
    </div>
</nav><|MERGE_RESOLUTION|>--- conflicted
+++ resolved
@@ -25,22 +25,23 @@
             <li>
               <a class="nav-link" href="{% url 'index' %}">Home</a>
             </li>
+            <!-- evennia documentation -->
             <li>
               <a class="nav-link" href="https://github.com/evennia/evennia/wiki/Evennia-Introduction/">About</a>
             </li>
             <li><a class="nav-link" href="https://github.com/evennia/evennia/wiki">Documentation</a></li>
-<<<<<<< HEAD
+            <!-- end evennia documentation -->
+            
+            <!-- game views -->
             <li><a class="nav-link" href="{% url 'characters' %}">Characters</a></li>
-            {% if user.is_staff %}
-            <li><a class="nav-link" href="{% url 'admin:index' %}">Admin</a></li>
-            {% endif %}
-=======
             <li><a class="nav-link" href="{% url 'channels' %}">Channels</a></li>
->>>>>>> cd3af403
             <li><a class="nav-link" href="{% url 'help' %}">Help</a></li>
+            <!-- end game views -->
+            
             {% if webclient_enabled %}
             <li><a class="nav-link" href="{% url 'webclient:index' %}">Play Online</a></li>
             {% endif %}
+            
             {% if user.is_staff %}
             <li><a class="nav-link" href="{% url 'admin:index' %}">Admin</a></li>
             {% endif %}
