--- conflicted
+++ resolved
@@ -143,13 +143,7 @@
 # which branches to include in multi-version docs
 # - master, develop and vX.X branches
 smv_branch_whitelist = r"^master$|^develop$|^v[0-9\.]+?$"
-# smv_branch_whitelist = r"^static-file-docs$|^static-file-dev$"
-<<<<<<< HEAD
-smv_outputdir_format = "versions" + sep + "{config.release}"
-=======
-smv_branch_whitelist = r"^master$|^v1.0$"
 smv_outputdir_format = "{config.release}"
->>>>>>> 269fc3b1
 
 
 # recommonmark
